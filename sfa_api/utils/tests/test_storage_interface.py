import datetime as dt
import math
import uuid


import numpy as np
import pandas as pd
import pandas.testing as pdt
import pytest
import pymysql


from sfa_api.demo.sites import static_sites as demo_sites
from sfa_api.demo.observations import static_observations as demo_observations
from sfa_api.demo.forecasts import static_forecasts as demo_forecasts
from sfa_api.demo.cdf_forecasts import static_cdf_forecasts as demo_single_cdf
from sfa_api.demo.cdf_forecasts import static_cdf_forecast_groups as demo_group_cdf  # NOQA
from sfa_api.demo.aggregates import static_aggregates as demo_aggregates
from sfa_api.demo import values
from sfa_api.utils import storage_interface


TESTINDICES = {
    1: values.generate_randoms(1)[0].to_series(keep_tz=True),
    5: values.generate_randoms(5)[0].to_series(keep_tz=True),
}


def remove_reference(obj_list):
    return [obj for obj in obj_list
            if obj['provider'] != 'Reference']


@pytest.fixture(params=[0, 1, 2, 3, 4])
def startend(request):
    if request.param == 0:
        start = None
        end = None
    elif request.param == 1:
        start = pd.Timestamp('20190414T1205Z')
        end = None
    elif request.param == 2:
        start = None
        end = pd.Timestamp('20190414T1215Z')
    elif request.param == 3:
        start = pd.Timestamp('20190414T1205Z')
        end = pd.Timestamp('20190414T1215Z')
    else:
        start = pd.Timestamp('20190414T0505-0700')
        end = pd.Timestamp('20190414T1015-0200')
    return start, end


def convert_startend(start, end):
    if start is not None:
        utc_start = start.tz_convert('utc')
    else:
        utc_start = None
    if end is not None:
        utc_end = end.tz_convert('utc')
    else:
        utc_end = None
    return utc_start, utc_end


def test_escape_float_with_nan():
    assert storage_interface.escape_float_with_nan(math.nan) == 'NULL'
    assert storage_interface.escape_float_with_nan(np.nan) == 'NULL'
    assert storage_interface.escape_float_with_nan(0.9) == '0.9'


def test_escape_timestamp():
    assert storage_interface.escape_timestamp(
        pd.Timestamp('2019-04-08T030423')) == "'2019-04-08 03:04:23'"
    assert storage_interface.escape_timestamp(
        pd.Timestamp('2019-04-08T030423Z')) == "'2019-04-08 03:04:23'"
    assert storage_interface.escape_timestamp(
        pd.Timestamp('2019-04-08T030423-0300')) == "'2019-04-08 06:04:23'"


def test_escape_datetime():
    assert storage_interface.escape_datetime(
        dt.datetime(2019, 5, 1, 23, 33, 12)) == "'2019-05-01 23:33:12'"
    assert (storage_interface.escape_datetime(
        dt.datetime(2019, 5, 1, 23, 33, 12,
                    tzinfo=dt.timezone(dt.timedelta(hours=-5)))) ==
            "'2019-05-02 04:33:12'")


def test_try_query_raises():
    with pytest.raises(pymysql.err.IntegrityError):
        def f():
            raise pymysql.err.IntegrityError(1001)
        storage_interface.try_query(f)


def test_get_cursor_and_timezone(sql_app):
    with storage_interface.get_cursor('standard') as cursor:
        cursor.execute('SELECT @@session.time_zone')
        res = cursor.fetchone()[0]
    assert res == '+00:00'


def test_get_cursor_invalid_type(sql_app):
    with pytest.raises(AttributeError):
        with storage_interface.get_cursor('oither'): pass  # NOQA


def test_cursor_rollback(sql_app, user):
    obs_id = list(demo_observations.keys())[0]
    with pytest.raises(ValueError):
        with storage_interface.get_cursor('standard') as cursor:
            cursor.execute('CALL delete_observation(%s, %s)',
                           (storage_interface.current_user, obs_id))
            raise ValueError
    res = storage_interface.read_observation(obs_id)
    assert res == demo_observations[obs_id]


def test_cursor_rollback_internal_err(sql_app):
    obs_id = list(demo_observations.keys())[0]
    with pytest.raises(storage_interface.StorageAuthError):
        storage_interface.delete_observation(obs_id)

    ctx = sql_app.test_request_context()
    ctx.user = 'auth0|5be343df7025406237820b85'
    ctx.push()
    res = storage_interface.read_observation(obs_id)
    assert res == demo_observations[obs_id]
    ctx.pop()


def test_cursor_commit(sql_app, user):
    demo = list(demo_observations.values())[0].copy()
    demo['name'] = 'demo'
    new_id = storage_interface.store_observation(demo)
    storage_interface.delete_observation(new_id)
    with pytest.raises(storage_interface.StorageAuthError):
        storage_interface.read_observation(new_id)


def test_list_observations(sql_app, user):
    observations = storage_interface.list_observations()
    for obs in remove_reference(observations):
        assert obs == demo_observations[obs['observation_id']]


def test_list_observations_invalid_user(sql_app, invalid_user):
    observations = storage_interface.list_observations()
    assert len(observations) == 0


def test_list_observations_invalid_site(sql_app, user):
    with pytest.raises(storage_interface.StorageAuthError):
        storage_interface.list_observations(str(uuid.uuid1()))


@pytest.mark.parametrize('observation_id', demo_observations.keys())
def test_read_observation(sql_app, user, observation_id):
    observation = storage_interface.read_observation(observation_id)
    assert observation == demo_observations[observation_id]


def test_read_observation_invalid_observation(sql_app, user):
    with pytest.raises(storage_interface.StorageAuthError):
        storage_interface.read_observation(str(uuid.uuid1()))


def test_read_observation_not_uuid(sql_app, user):
    with pytest.raises(storage_interface.StorageAuthError) as err:
        storage_interface.read_observation('f8dd49fa-23e2-48a0-862b-ba0af6de')
    assert "Incorrect string value" in str(err.value)


def test_read_observation_invalid_user(sql_app, invalid_user):
    with pytest.raises(storage_interface.StorageAuthError):
        storage_interface.read_observation(list(demo_observations.keys())[0])


@pytest.mark.parametrize('observation_id', demo_observations.keys())
def test_read_observation_values(sql_app, user, observation_id, startend):
    idx_step = demo_observations[observation_id]['interval_length']
    start, end = startend
    observation_values = storage_interface.read_observation_values(
        observation_id, start, end)
    obs_index = observation_values.index
    utc_start, utc_end = convert_startend(start, end)
    assert (obs_index == TESTINDICES[idx_step].loc[utc_start:utc_end].index).all() # NOQA
    assert (observation_values.columns == ['value', 'quality_flag']).all()


def test_read_observation_values_invalid_observation(sql_app, user, startend):
    start, end = startend
    with pytest.raises(storage_interface.StorageAuthError):
        storage_interface.read_observation_values(
            str(uuid.uuid1()), start, end)


def test_read_observation_values_invalid_user(sql_app, invalid_user, startend):
    start, end = startend
    with pytest.raises(storage_interface.StorageAuthError):
        storage_interface.read_observation_values(
            list(demo_observations.keys())[0], start, end)


@pytest.mark.parametrize('observation', demo_observations.values())
def test_store_observation(sql_app, user, observation, nocommit_cursor):
    observation = observation.copy()
    observation['name'] = 'new_observation'
    new_id = storage_interface.store_observation(observation)
    new_observation = storage_interface.read_observation(new_id)
    observation['observation_id'] = new_id
    for key in ('provider', 'modified_at', 'created_at'):
        del observation[key]
        del new_observation[key]
    assert observation == new_observation


def test_store_observation_invalid_user(
        sql_app, invalid_user, nocommit_cursor):
    with pytest.raises(storage_interface.StorageAuthError):
        storage_interface.store_observation(
            list(demo_observations.values())[0])


@pytest.mark.parametrize('observation', demo_observations.values())
def test_store_observation_values(sql_app, user, nocommit_cursor,
                                  observation):
    observation['name'] = 'new_observation'
    new_id = storage_interface.store_observation(observation)
    obs_vals = values.static_observation_values()
    storage_interface.store_observation_values(new_id, obs_vals)
    stored = storage_interface.read_observation_values(new_id)
    pdt.assert_frame_equal(stored, obs_vals)


def test_store_observation_values_tz(sql_app, user, nocommit_cursor):
    observation = list(demo_observations.values())[0]
    observation['name'] = 'new_observation'
    new_id = storage_interface.store_observation(observation)
    obs_vals = values.static_observation_values()
    storage_interface.store_observation_values(
        new_id, obs_vals.tz_convert('MST'))
    stored = storage_interface.read_observation_values(new_id)
    pdt.assert_frame_equal(stored, obs_vals)


def test_store_observation_values_no_observation(
        sql_app, user, nocommit_cursor):
    new_id = str(uuid.uuid1())
    obs_vals = values.static_observation_values()
    with pytest.raises(storage_interface.StorageAuthError):
        storage_interface.store_observation_values(new_id, obs_vals)


def test_store_observation_values_invalid_user(sql_app, invalid_user,
                                               nocommit_cursor):
    obs_id = list(demo_observations.keys())[0]
    obs_vals = values.static_observation_values()
    with pytest.raises(storage_interface.StorageAuthError):
        storage_interface.store_observation_values(obs_id, obs_vals)


@pytest.mark.parametrize('observation_id', demo_observations.keys())
def test_delete_observation(sql_app, user, nocommit_cursor, observation_id):
    storage_interface.delete_observation(observation_id)
    observation_list = [
        k['observation_id'] for k in storage_interface.list_observations()]
    assert observation_id not in observation_list


def test_delete_observation_invalid_user(
        sql_app, invalid_user, nocommit_cursor):
    with pytest.raises(storage_interface.StorageAuthError):
        storage_interface.delete_observation(list(demo_observations.keys())[0])


def test_delete_observation_does_not_exist(sql_app, user, nocommit_cursor):
    with pytest.raises(storage_interface.StorageAuthError):
        storage_interface.delete_observation(str(uuid.uuid1()))


def test_list_forecasts(sql_app, user):
    forecasts = storage_interface.list_forecasts()
    for fx in remove_reference(forecasts):
        assert fx == demo_forecasts[fx['forecast_id']]


def test_list_forecasts_invalid_user(sql_app, invalid_user):
    forecasts = storage_interface.list_forecasts()
    assert len(forecasts) == 0


def test_list_forecasts_invalid_site(sql_app, user):
    with pytest.raises(storage_interface.StorageAuthError):
        storage_interface.list_forecasts(str(uuid.uuid1()))


@pytest.mark.parametrize('forecast_id', demo_forecasts.keys())
def test_read_forecast(sql_app, user, forecast_id):
    forecast = storage_interface.read_forecast(forecast_id)
    assert forecast == demo_forecasts[forecast_id]


def test_read_forecast_invalid_forecast(sql_app, user):
    with pytest.raises(storage_interface.StorageAuthError):
        storage_interface.read_forecast(str(uuid.uuid1()))


def test_read_forecast_invalid_user(sql_app, invalid_user):
    with pytest.raises(storage_interface.StorageAuthError):
        storage_interface.read_forecast(list(demo_forecasts.keys())[0])


@pytest.mark.parametrize('forecast_id', demo_forecasts.keys())
def test_read_forecast_values(sql_app, user, forecast_id, startend):
    idx_step = demo_forecasts[forecast_id]['interval_length']
    start, end = startend
    forecast_values = storage_interface.read_forecast_values(
        forecast_id, start, end)
    fx_index = forecast_values.index
    utc_start, utc_end = convert_startend(start, end)
    assert (fx_index == TESTINDICES[idx_step].loc[utc_start:utc_end].index).all() # NOQA
    assert (forecast_values.columns == ['value']).all()


def test_read_forecast_values_invalid_forecast(sql_app, user, startend):
    start, end = startend
    with pytest.raises(storage_interface.StorageAuthError):
        storage_interface.read_forecast_values(
            str(uuid.uuid1()), start, end)


def test_read_forecast_values_invalid_user(sql_app, invalid_user, startend):
    start, end = startend
    with pytest.raises(storage_interface.StorageAuthError):
        storage_interface.read_forecast_values(
            list(demo_forecasts.keys())[0], start, end)


@pytest.mark.parametrize('forecast', demo_forecasts.values())
def test_store_forecast(sql_app, user, forecast, nocommit_cursor):
    forecast = forecast.copy()
    forecast['name'] = 'new_forecast'
    new_id = storage_interface.store_forecast(forecast)
    new_forecast = storage_interface.read_forecast(new_id)
    forecast['forecast_id'] = new_id
    for key in ('provider', 'modified_at', 'created_at'):
        del forecast[key]
        del new_forecast[key]
    assert forecast == new_forecast


def test_store_forecast_invalid_user(sql_app, invalid_user, nocommit_cursor):
    with pytest.raises(storage_interface.StorageAuthError):
        storage_interface.store_forecast(list(demo_forecasts.values())[0])


@pytest.mark.parametrize('forecast', demo_forecasts.values())
def test_store_forecast_values(sql_app, user, nocommit_cursor,
                               forecast):
    forecast['name'] = 'new_forecast'
    new_id = storage_interface.store_forecast(forecast)
    fx_vals = values.static_forecast_values()
    storage_interface.store_forecast_values(new_id, fx_vals)
    stored = storage_interface.read_forecast_values(new_id)
    pdt.assert_frame_equal(stored, fx_vals)


def test_store_forecast_values_tz(sql_app, user, nocommit_cursor):
    forecast = list(demo_forecasts.values())[0]
    forecast['name'] = 'new_forecast'
    new_id = storage_interface.store_forecast(forecast)
    fx_vals = values.static_forecast_values()
    storage_interface.store_forecast_values(new_id, fx_vals.tz_convert('MST'))
    stored = storage_interface.read_forecast_values(new_id)
    pdt.assert_frame_equal(stored, fx_vals)


def test_store_forecast_values_no_forecast(sql_app, user, nocommit_cursor):
    new_id = str(uuid.uuid1())
    fx_vals = values.static_forecast_values()
    with pytest.raises(storage_interface.StorageAuthError):
        storage_interface.store_forecast_values(new_id, fx_vals)


def test_store_forecast_values_invalid_user(sql_app, invalid_user,
                                            nocommit_cursor):
    fx_id = list(demo_forecasts.keys())[0]
    fx_vals = values.static_forecast_values()
    with pytest.raises(storage_interface.StorageAuthError):
        storage_interface.store_forecast_values(fx_id, fx_vals)


@pytest.mark.parametrize('forecast_id', demo_forecasts.keys())
def test_delete_forecast(sql_app, user, nocommit_cursor, forecast_id):
    storage_interface.delete_forecast(forecast_id)
    forecast_list = [k['forecast_id']
                     for k in storage_interface.list_forecasts()]
    assert forecast_id not in forecast_list


def test_delete_forecast_invalid_user(sql_app, invalid_user, nocommit_cursor):
    with pytest.raises(storage_interface.StorageAuthError):
        storage_interface.delete_forecast(list(demo_forecasts.keys())[0])


def test_delete_forecast_does_not_exist(sql_app, user, nocommit_cursor):
    with pytest.raises(storage_interface.StorageAuthError):
        storage_interface.delete_forecast(str(uuid.uuid1()))


@pytest.mark.parametrize('site_id', demo_sites.keys())
def test_read_site(sql_app, user, site_id):
    site = storage_interface.read_site(site_id)
    assert site == demo_sites[site_id]


def test_read_site_invalid_site(sql_app, user):
    with pytest.raises(storage_interface.StorageAuthError):
        storage_interface.read_site(str(uuid.uuid1()))


def test_read_site_invalid_user(sql_app, invalid_user):
    with pytest.raises(storage_interface.StorageAuthError):
        storage_interface.read_site(list(demo_sites.keys())[0])


def test_list_sites(sql_app, user):
    sites = storage_interface.list_sites()
    for site in remove_reference(sites):
        assert site == demo_sites[site['site_id']]


def test_list_sites_invalid_user(sql_app, invalid_user):
    sites = storage_interface.list_sites()
    assert len(sites) == 0


@pytest.mark.parametrize('site', demo_sites.values())
def test_store_site(sql_app, user, site, nocommit_cursor):
    site = site.copy()
    site['name'] = 'new_site'
    new_id = storage_interface.store_site(site)
    new_site = storage_interface.read_site(new_id)
    site['site_id'] = new_id
    del site['modified_at']
    del site['created_at']
    del new_site['modified_at']
    del new_site['created_at']
    assert site == new_site


def test_store_site_invalid_user(sql_app, invalid_user, nocommit_cursor):
    with pytest.raises(storage_interface.StorageAuthError):
        storage_interface.store_site(list(demo_sites.values())[0])


@pytest.mark.parametrize('site', demo_sites.values())
def test_delete_site(sql_app, user, nocommit_cursor, site):
    # create a new site to delete since it can be restrict by obs/fx
    site = site.copy()
    site['name'] = 'new_site'
    new_id = storage_interface.store_site(site)
    site_list = [k['site_id'] for k in storage_interface.list_sites()]
    assert new_id in site_list
    storage_interface.delete_site(new_id)
    site_list = [k['site_id'] for k in storage_interface.list_sites()]
    assert new_id not in site_list


def test_delete_site_forecast_restricts(sql_app, user, nocommit_cursor):
    with pytest.raises(storage_interface.DeleteRestrictionError):
        storage_interface.delete_site(list(demo_sites.keys())[0])


def test_delete_site_invalid_user(sql_app, invalid_user, nocommit_cursor):
    with pytest.raises(storage_interface.StorageAuthError):
        storage_interface.delete_site(list(demo_sites.keys())[0])


def test_delete_site_does_not_exist(sql_app, user, nocommit_cursor):
    with pytest.raises(storage_interface.StorageAuthError):
        storage_interface.delete_site(str(uuid.uuid1()))


# CDF
@pytest.mark.parametrize('forecast_id', demo_single_cdf.keys())
def test_read_cdf_forecast_values(sql_app, user, forecast_id, startend):
    parent_id = demo_single_cdf[forecast_id]['parent']
    idx_step = demo_group_cdf[parent_id]['interval_length']
    start, end = startend
    forecast_values = storage_interface.read_cdf_forecast_values(
        forecast_id, start, end)
    fx_index = forecast_values.index
    utc_start, utc_end = convert_startend(start, end)
    assert (fx_index == TESTINDICES[idx_step].loc[utc_start:utc_end].index).all() # NOQA
    assert (forecast_values.columns == ['value']).all()


def test_read_cdf_forecast_values_invalid_forecast(sql_app, user, startend):
    start, end = startend
    with pytest.raises(storage_interface.StorageAuthError):
        storage_interface.read_cdf_forecast_values(
            str(uuid.uuid1()), start, end)


def test_read_cdf_forecast_values_invalid_user(
        sql_app, invalid_user, startend):
    start, end = startend
    with pytest.raises(storage_interface.StorageAuthError):
        storage_interface.read_cdf_forecast_values(
            list(demo_single_cdf.keys())[0], start, end)


@pytest.mark.parametrize('cdf_forecast_id', demo_single_cdf.keys())
def test_store_cdf_forecast_values(sql_app, user, nocommit_cursor,
                                   cdf_forecast_id):
    fx_vals = values.static_forecast_values().shift(freq='30d')
    storage_interface.store_cdf_forecast_values(cdf_forecast_id, fx_vals)
    stored = storage_interface.read_cdf_forecast_values(
        cdf_forecast_id, start=fx_vals.index[0])
    pdt.assert_frame_equal(stored, fx_vals)


def test_store_cdf_forecast_values_no_forecast(sql_app, user, nocommit_cursor):
    new_id = str(uuid.uuid1())
    fx_vals = values.static_forecast_values()
    with pytest.raises(storage_interface.StorageAuthError):
        storage_interface.store_cdf_forecast_values(new_id, fx_vals)


def test_store_cdf_forecast_values_invalid_user(sql_app, invalid_user,
                                                nocommit_cursor):
    fx_id = list(demo_single_cdf.keys())[0]
    fx_vals = values.static_forecast_values()
    with pytest.raises(storage_interface.StorageAuthError):
        storage_interface.store_cdf_forecast_values(fx_id, fx_vals)


@pytest.mark.parametrize('forecast_id', demo_single_cdf.keys())
def test_read_cdf_forecast_single(sql_app, user, forecast_id):
    single = demo_single_cdf[forecast_id]
    forecast = storage_interface.read_cdf_forecast(forecast_id)
    parent = demo_group_cdf[single['parent']].copy()
    del parent['constant_values']
    parent['constant_value'] = single['constant_value']
    parent['parent'] = single['parent']
    parent['forecast_id'] = forecast_id
    assert forecast == parent


def test_read_cdf_forecast_single_invalid_forecast(sql_app, user):
    with pytest.raises(storage_interface.StorageAuthError):
        storage_interface.read_cdf_forecast(str(uuid.uuid1()))


def test_read_cdf_forecast_single_invalid_user(sql_app, invalid_user):
    with pytest.raises(storage_interface.StorageAuthError):
        storage_interface.read_cdf_forecast(list(demo_single_cdf.keys())[0])


def test_store_cdf_forecast_single(sql_app, user, nocommit_cursor):
    cdf_forecast = {'parent': list(demo_group_cdf.keys())[0],
                    'constant_value': 100.0}
    new_id = storage_interface.store_cdf_forecast(cdf_forecast)
    new_cdf_forecast = storage_interface.read_cdf_forecast(new_id)
    parent = list(demo_group_cdf.values())[0].copy()
    del parent['constant_values']
    parent['constant_value'] = cdf_forecast['constant_value']
    parent['parent'] = cdf_forecast['parent']
    parent['forecast_id'] = new_id
    for key in ('provider', 'modified_at', 'created_at'):
        del parent[key]
        del new_cdf_forecast[key]
    assert new_cdf_forecast == parent


def test_store_cdf_forecast_single_invalid_user(sql_app, invalid_user,
                                                nocommit_cursor):
    cdf_forecast = {'parent': list(demo_group_cdf.keys())[0],
                    'constant_value': 100.0}
    with pytest.raises(storage_interface.StorageAuthError):
        storage_interface.store_cdf_forecast(cdf_forecast)


def test_store_cdf_forecast_single_same_parent_value(sql_app, invalid_user,
                                                     nocommit_cursor):
    cdf_forecast = {'parent': list(demo_group_cdf.keys())[0],
                    'constant_value': 5.0}
    with pytest.raises(storage_interface.StorageAuthError):
        storage_interface.store_cdf_forecast(cdf_forecast)


@pytest.mark.parametrize('forecast_id', demo_group_cdf.keys())
def test_read_cdf_forecast_group(sql_app, user, forecast_id):
    group = demo_group_cdf[forecast_id].copy()
    forecast = storage_interface.read_cdf_forecast_group(forecast_id)
    group['constant_values'] = {thing['forecast_id']: thing
                                for thing in group['constant_values']}
    forecast['constant_values'] = {thing['forecast_id']: thing
                                   for thing in forecast['constant_values']}
    assert forecast == group


def test_read_cdf_forecast_group_invalid_forecast(sql_app, user):
    with pytest.raises(storage_interface.StorageAuthError):
        storage_interface.read_cdf_forecast_group(str(uuid.uuid1()))


def test_read_cdf_forecast_group_invalid_user(sql_app, invalid_user):
    with pytest.raises(storage_interface.StorageAuthError):
        storage_interface.read_cdf_forecast_group(
            list(demo_group_cdf.keys())[0])


@pytest.mark.parametrize('cdf_forecast', demo_group_cdf.values())
def test_store_cdf_forecast_group(sql_app, user, nocommit_cursor,
                                  cdf_forecast):
    cdf_forecast = cdf_forecast.copy()
    cdf_forecast['constant_values'] = [
        i['constant_value'] for i in cdf_forecast['constant_values']]
    new_id = storage_interface.store_cdf_forecast_group(cdf_forecast)
    new_cdf_forecast = storage_interface.read_cdf_forecast_group(new_id)
    old_cv = set(cdf_forecast['constant_values'])
    new_cv = {i['constant_value'] for i in new_cdf_forecast['constant_values']}
    assert new_cv == old_cv
    for key in ('provider', 'modified_at', 'created_at', 'constant_values',
                'forecast_id'):
        del cdf_forecast[key]
        del new_cdf_forecast[key]
    assert new_cdf_forecast == cdf_forecast


def test_store_cdf_forecast_group_invalid_user(sql_app, invalid_user,
                                               nocommit_cursor):
    with pytest.raises(storage_interface.StorageAuthError):
        storage_interface.store_cdf_forecast_group(
            list(demo_group_cdf.values())[0])


def test_list_cdf_forecasts(sql_app, user):
    forecasts = storage_interface.list_cdf_forecasts()
    for fx in forecasts:
        single = demo_single_cdf[fx['forecast_id']]
        parent = demo_group_cdf[single['parent']].copy()
        del parent['constant_values']
        parent['constant_value'] = single['constant_value']
        parent['parent'] = single['parent']
        parent['forecast_id'] = fx['forecast_id']
        assert fx == parent


def test_list_cdf_forecasts_one_parent(sql_app, user):
    parent = list(demo_group_cdf.values())[0].copy()
    forecasts = storage_interface.list_cdf_forecasts(parent['forecast_id'])
    cv = [p['forecast_id'] for p in parent['constant_values']]
    for fx in forecasts:
        assert fx['forecast_id'] in cv
        assert fx['parent'] == parent['forecast_id']


def test_list_cdf_forecasts_invalid_user(sql_app, invalid_user):
    forecasts = storage_interface.list_cdf_forecasts()
    assert len(forecasts) == 0


def test_list_cdf_forecasts_invalid_parent(sql_app, user):
    with pytest.raises(storage_interface.StorageAuthError):
        storage_interface.list_cdf_forecasts(str(uuid.uuid1()))


@pytest.mark.parametrize('forecast_id', demo_single_cdf.keys())
def test_delete_cdf_forecast_single(
        sql_app, user, nocommit_cursor, forecast_id):
    storage_interface.delete_cdf_forecast(forecast_id)
    forecast_list = [k['forecast_id']
                     for k in storage_interface.list_cdf_forecasts()]
    assert forecast_id not in forecast_list


def test_delete_cdf_forecast_single_invalid_user(
        sql_app, invalid_user, nocommit_cursor):
    with pytest.raises(storage_interface.StorageAuthError):
        storage_interface.delete_cdf_forecast(list(demo_single_cdf.keys())[0])


def test_delete_cdf_forecast_single_does_not_exist(
        sql_app, user, nocommit_cursor):
    with pytest.raises(storage_interface.StorageAuthError):
        storage_interface.delete_cdf_forecast(str(uuid.uuid1()))


def test_list_cdf_forecast_groups(sql_app, user):
    forecasts = storage_interface.list_cdf_forecast_groups()
    for fx in forecasts:
        group = demo_group_cdf[fx['forecast_id']].copy()
        group['constant_values'] = {thing['forecast_id']: thing
                                    for thing in group['constant_values']}
        fx['constant_values'] = {thing['forecast_id']: thing
                                 for thing in fx['constant_values']}
        assert fx == group


def test_list_cdf_forecast_groups_site(sql_app, user):
    site = list(demo_sites.keys())[0]
    forecasts = storage_interface.list_cdf_forecast_groups(site)
    for fx in forecasts:
        group = demo_group_cdf[fx['forecast_id']].copy()
        group['constant_values'] = {thing['forecast_id']: thing
                                    for thing in group['constant_values']}
        fx['constant_values'] = {thing['forecast_id']: thing
                                 for thing in fx['constant_values']}
        assert fx == group
        assert fx['site_id'] == site


def test_list_cdf_forecast_groups_invalid_user(sql_app, invalid_user):
    forecasts = storage_interface.list_cdf_forecast_groups()
    assert len(forecasts) == 0


def test_list_cdf_forecast_groups_invalid_site(sql_app, user):
    with pytest.raises(storage_interface.StorageAuthError):
        storage_interface.list_cdf_forecast_groups(str(uuid.uuid1()))


@pytest.mark.parametrize('forecast_id', demo_group_cdf.keys())
def test_delete_cdf_forecast_group(
        sql_app, user, nocommit_cursor, forecast_id):
    storage_interface.delete_cdf_forecast_group(forecast_id)
    forecast_list = [k['forecast_id']
                     for k in storage_interface.list_cdf_forecast_groups()]
    assert forecast_id not in forecast_list


def test_delete_cdf_forecast_group_invalid_user(
        sql_app, invalid_user, nocommit_cursor):
    with pytest.raises(storage_interface.StorageAuthError):
        storage_interface.delete_cdf_forecast_group(
            list(demo_group_cdf.keys())[0])


def test_delete_cdf_forecast_group_does_not_exist(
        sql_app, user, nocommit_cursor):
    with pytest.raises(storage_interface.StorageAuthError):
        storage_interface.delete_cdf_forecast_group(str(uuid.uuid1()))


def test_store_missing_values(
        sql_app, user, nocommit_cursor):
    observation = list(demo_observations.values())[0]
    observation['name'] = 'new_observation'
    new_id = storage_interface.store_observation(observation)
    obs_vals = values.static_observation_values()
    missing_indices = range(0, obs_vals.index.size, 3)
    obs_vals['value'].iloc[missing_indices] = pd.np.nan
    storage_interface.store_observation_values(new_id, obs_vals)
    stored = storage_interface.read_observation_values(new_id)
    pdt.assert_frame_equal(stored, obs_vals)


@pytest.mark.parametrize('forecast_id', demo_forecasts.keys())
def test_read_wrong_type(sql_app, user, forecast_id):
    with pytest.raises(storage_interface.StorageAuthError):
        storage_interface.read_observation(forecast_id)


@pytest.fixture()
def fake_user(sql_app):
    ctx = sql_app.test_request_context()
    ctx.user = 'auth0|create_me'
    ctx.push()
    yield
    ctx.pop()


@pytest.mark.parametrize('run', range(5))
def test_create_new_user(sql_app, fake_user, run):
    storage_interface.create_new_user()
    new_user_roles = storage_interface.list_roles()
    new_user = storage_interface.get_current_user_info()
    assert len(new_user_roles) == 1
    user_role = new_user_roles[0]
    assert user_role['name'] == f'DEFAULT User role {new_user["user_id"]}'
    assert len(user_role['permissions']) == 2
    assert new_user['auth0_id'] == 'auth0|create_me'
    assert new_user['organization'] == 'Unaffiliated'


<<<<<<< HEAD
@pytest.mark.parametrize('aggregate_id', demo_aggregates.keys())
def test_read_aggregate(sql_app, user, aggregate_id):
    aggregate = storage_interface.read_aggregate(aggregate_id)
    assert aggregate == demo_aggregates[aggregate_id]


def test_read_aggregate_invalid_aggregate(sql_app, user):
    with pytest.raises(storage_interface.StorageAuthError):
        storage_interface.read_aggregate(str(uuid.uuid1()))


def test_read_aggregate_not_uuid(sql_app, user):
    with pytest.raises(storage_interface.StorageAuthError) as err:
        storage_interface.read_aggregate('f8dd49fa-23e2-48a0-862b-ba0af6de')
    assert "Incorrect string value" in str(err.value)


def test_read_aggregate_invalid_user(sql_app, invalid_user):
    with pytest.raises(storage_interface.StorageAuthError):
        storage_interface.read_aggregate(list(demo_aggregates.keys())[0])


@pytest.mark.parametrize('aggregate', demo_aggregates.values())
def test_store_aggregate(sql_app, user, aggregate, nocommit_cursor):
    aggregate = aggregate.copy()
    aggregate['name'] = 'new_aggregate'
    new_id = storage_interface.store_aggregate(aggregate)
    new_aggregate = storage_interface.read_aggregate(new_id)
    aggregate['aggregate_id'] = new_id
    for key in ('provider', 'modified_at', 'created_at', 'observations'):
        del aggregate[key]
        del new_aggregate[key]
    assert aggregate == new_aggregate


def test_store_aggregate_invalid_user(
        sql_app, invalid_user, nocommit_cursor):
    with pytest.raises(storage_interface.StorageAuthError):
        storage_interface.store_aggregate(
            list(demo_aggregates.values())[0])


def test_list_aggregates(sql_app, user):
    aggregates = storage_interface.list_aggregates()
    for agg in remove_reference(aggregates):
        assert agg == demo_aggregates[agg['aggregate_id']]


def test_list_aggregates_invalid_user(sql_app, invalid_user):
    aggregates = storage_interface.list_aggregates()
    assert len(aggregates) == 0


@pytest.mark.parametrize('aggregate_id', demo_aggregates.keys())
def test_delete_aggregate(sql_app, user, nocommit_cursor, aggregate_id):
    storage_interface.delete_aggregate(aggregate_id)
    aggregate_list = [
        k['aggregate_id'] for k in storage_interface.list_aggregates()]
    assert aggregate_id not in aggregate_list


def test_delete_aggregate_invalid_user(
        sql_app, invalid_user, nocommit_cursor):
    with pytest.raises(storage_interface.StorageAuthError):
        storage_interface.delete_aggregate(list(demo_aggregates.keys())[0])


def test_delete_aggregate_does_not_exist(sql_app, user, nocommit_cursor):
    with pytest.raises(storage_interface.StorageAuthError):
        storage_interface.delete_aggregate(str(uuid.uuid1()))


@pytest.mark.parametrize('aggregate_id', demo_aggregates.keys())
def test_add_observation_to_aggregate(
        sql_app, user, nocommit_cursor, aggregate_id):
    obs_id = '9cfa4aa2-7d0f-4f6f-a1c1-47f75e1d226f'
    aggregate = storage_interface.read_aggregate(aggregate_id)
    obs_before = {
        obs['observation_id'] for obs in aggregate['observations']}
    assert obs_id not in obs_before
    storage_interface.add_observation_to_aggregate(aggregate_id, obs_id)
    aggregate = storage_interface.read_aggregate(aggregate_id)
    obs_before.add(obs_id)
    assert obs_before == {
        obs['observation_id'] for obs in aggregate['observations']}


def test_add_observation_to_aggregate_time(sql_app, user, nocommit_cursor):
    aggregate_id = list(demo_aggregates.keys())[0]
    obs_id = '9cfa4aa2-7d0f-4f6f-a1c1-47f75e1d226f'
    ef = dt.datetime(2019, 9, 12, 13, 49)
    storage_interface.add_observation_to_aggregate(aggregate_id, obs_id, ef)
    aggregate = storage_interface.read_aggregate(aggregate_id)
    for obs in aggregate['observations']:
        if obs['observation_id'] == obs_id:
            assert obs['effective_from'] == ef


def test_add_observation_to_aggregate_denied(
        sql_app, invalid_user, nocommit_cursor):
    aggregate_id = list(demo_aggregates.keys())[0]
    obs_id = '9cfa4aa2-7d0f-4f6f-a1c1-47f75e1d226f'
    with pytest.raises(storage_interface.StorageAuthError):
        storage_interface.add_observation_to_aggregate(
            aggregate_id, obs_id)


def test_add_observation_to_aggregate_cant_read_obs(
        sql_app, user, nocommit_cursor):
    aggregate_id = list(demo_aggregates.keys())[0]
    obs_id = '825fa192-824f-11e9-a81f-54bf64606445'
    with pytest.raises(storage_interface.StorageAuthError):
        storage_interface.add_observation_to_aggregate(
            aggregate_id, obs_id)


def test_add_observation_to_aggregate_obs_present(
        sql_app, user, nocommit_cursor):
    aggregate_id = list(demo_aggregates.keys())[0]
    obs_id = demo_aggregates[aggregate_id][
        'observations'][0]['observation_id']
    with pytest.raises(storage_interface.StorageAuthError):
        storage_interface.add_observation_to_aggregate(
            aggregate_id, obs_id)


@pytest.mark.parametrize('aggregate_id', demo_aggregates.keys())
def test_remove_observation_from_aggregate(
        sql_app, user, nocommit_cursor, aggregate_id):
    obs_id = demo_aggregates[aggregate_id][
        'observations'][0]['observation_id']
    aggregate = storage_interface.read_aggregate(aggregate_id)
    assert all([obs['effective_until'] is None
                for obs in aggregate['observations']])
    storage_interface.remove_observation_from_aggregate(aggregate_id, obs_id)
    aggregate = storage_interface.read_aggregate(aggregate_id)
    for obs in aggregate['observations']:
        if obs['observation_id'] == obs_id:
            assert obs['effective_until'] is not None
        else:
            assert obs['effective_until'] is None


def test_remove_observation_from_aggregate_time(
        sql_app, user, nocommit_cursor):
    aggregate_id = list(demo_aggregates.keys())[0]
    obs_id = demo_aggregates[aggregate_id][
        'observations'][0]['observation_id']
    et = (dt.datetime.utcnow() + dt.timedelta(days=1)).replace(microsecond=0)
    storage_interface.remove_observation_from_aggregate(aggregate_id, obs_id,
                                                        et)
    aggregate = storage_interface.read_aggregate(aggregate_id)
    for obs in aggregate['observations']:
        if obs['observation_id'] == obs_id:
            assert obs['effective_until'] == et
        else:
            assert obs['effective_until'] is None


def test_remove_observation_from_aggregate_denied(
        sql_app, invalid_user, nocommit_cursor):
    aggregate_id = list(demo_aggregates.keys())[0]
    obs_id = demo_aggregates[aggregate_id][
        'observations'][0]['observation_id']
    with pytest.raises(storage_interface.StorageAuthError):
        storage_interface.remove_observation_from_aggregate(
            aggregate_id, obs_id)
=======
@pytest.mark.parametrize('observation', demo_observations.values())
def test_read_metadata_for_observation_values(sql_app, user, nocommit_cursor,
                                              observation):
    start = pd.Timestamp('1970-01-02')
    iv, pt = storage_interface.read_metadata_for_observation_values(
        observation['observation_id'], start)
    assert iv == observation['interval_length']
    assert pt is None


def test_read_metadata_for_observation_values_start(
        sql_app, user, nocommit_cursor):
    observation = list(demo_observations.values())[0]
    start = pd.Timestamp('2019-09-02')
    iv, pt = storage_interface.read_metadata_for_observation_values(
        observation['observation_id'], start)
    assert iv == observation['interval_length']
    assert isinstance(pt, pd.Timestamp)


@pytest.mark.parametrize('forecast', demo_forecasts.values())
def test_read_metadata_for_forecast_values(sql_app, user, nocommit_cursor,
                                           forecast):
    start = pd.Timestamp('1970-01-02')
    iv, pt = storage_interface.read_metadata_for_forecast_values(
        forecast['forecast_id'], start)
    assert iv == forecast['interval_length']
    assert pt is None


def test_read_metadata_for_forecast_values_start(
        sql_app, user, nocommit_cursor):
    forecast = list(demo_forecasts.values())[0]
    start = pd.Timestamp('2019-09-02')
    iv, pt = storage_interface.read_metadata_for_forecast_values(
        forecast['forecast_id'], start)
    assert iv == forecast['interval_length']
    assert isinstance(pt, pd.Timestamp)


@pytest.mark.parametrize('cdf_forecast_id', demo_single_cdf.keys())
def test_read_metadata_for_cdf_forecast_values(
        sql_app, user, nocommit_cursor, cdf_forecast_id):
    start = pd.Timestamp('1970-01-02')
    iv, pt = storage_interface.read_metadata_for_cdf_forecast_values(
        cdf_forecast_id, start)
    assert iv == demo_group_cdf[demo_single_cdf[
        cdf_forecast_id]['parent']]['interval_length']
    assert pt is None


def test_read_metadata_for_cdf_forecast_values_start(
        sql_app, user, nocommit_cursor):
    cdf_forecast_id = list(demo_single_cdf.keys())[0]
    start = pd.Timestamp('2019-09-02')
    iv, pt = storage_interface.read_metadata_for_cdf_forecast_values(
        cdf_forecast_id, start)
    assert iv == demo_group_cdf[demo_single_cdf[
        cdf_forecast_id]['parent']]['interval_length']
    assert isinstance(pt, pd.Timestamp)
>>>>>>> 3e8370d0
<|MERGE_RESOLUTION|>--- conflicted
+++ resolved
@@ -788,7 +788,68 @@
     assert new_user['organization'] == 'Unaffiliated'
 
 
-<<<<<<< HEAD
+@pytest.mark.parametrize('observation', demo_observations.values())
+def test_read_metadata_for_observation_values(sql_app, user, nocommit_cursor,
+                                              observation):
+    start = pd.Timestamp('1970-01-02')
+    iv, pt = storage_interface.read_metadata_for_observation_values(
+        observation['observation_id'], start)
+    assert iv == observation['interval_length']
+    assert pt is None
+
+
+def test_read_metadata_for_observation_values_start(
+        sql_app, user, nocommit_cursor):
+    observation = list(demo_observations.values())[0]
+    start = pd.Timestamp('2019-09-02')
+    iv, pt = storage_interface.read_metadata_for_observation_values(
+        observation['observation_id'], start)
+    assert iv == observation['interval_length']
+    assert isinstance(pt, pd.Timestamp)
+
+
+@pytest.mark.parametrize('forecast', demo_forecasts.values())
+def test_read_metadata_for_forecast_values(sql_app, user, nocommit_cursor,
+                                           forecast):
+    start = pd.Timestamp('1970-01-02')
+    iv, pt = storage_interface.read_metadata_for_forecast_values(
+        forecast['forecast_id'], start)
+    assert iv == forecast['interval_length']
+    assert pt is None
+
+
+def test_read_metadata_for_forecast_values_start(
+        sql_app, user, nocommit_cursor):
+    forecast = list(demo_forecasts.values())[0]
+    start = pd.Timestamp('2019-09-02')
+    iv, pt = storage_interface.read_metadata_for_forecast_values(
+        forecast['forecast_id'], start)
+    assert iv == forecast['interval_length']
+    assert isinstance(pt, pd.Timestamp)
+
+
+@pytest.mark.parametrize('cdf_forecast_id', demo_single_cdf.keys())
+def test_read_metadata_for_cdf_forecast_values(
+        sql_app, user, nocommit_cursor, cdf_forecast_id):
+    start = pd.Timestamp('1970-01-02')
+    iv, pt = storage_interface.read_metadata_for_cdf_forecast_values(
+        cdf_forecast_id, start)
+    assert iv == demo_group_cdf[demo_single_cdf[
+        cdf_forecast_id]['parent']]['interval_length']
+    assert pt is None
+
+
+def test_read_metadata_for_cdf_forecast_values_start(
+        sql_app, user, nocommit_cursor):
+    cdf_forecast_id = list(demo_single_cdf.keys())[0]
+    start = pd.Timestamp('2019-09-02')
+    iv, pt = storage_interface.read_metadata_for_cdf_forecast_values(
+        cdf_forecast_id, start)
+    assert iv == demo_group_cdf[demo_single_cdf[
+        cdf_forecast_id]['parent']]['interval_length']
+    assert isinstance(pt, pd.Timestamp)
+
+
 @pytest.mark.parametrize('aggregate_id', demo_aggregates.keys())
 def test_read_aggregate(sql_app, user, aggregate_id):
     aggregate = storage_interface.read_aggregate(aggregate_id)
@@ -955,66 +1016,4 @@
         'observations'][0]['observation_id']
     with pytest.raises(storage_interface.StorageAuthError):
         storage_interface.remove_observation_from_aggregate(
-            aggregate_id, obs_id)
-=======
-@pytest.mark.parametrize('observation', demo_observations.values())
-def test_read_metadata_for_observation_values(sql_app, user, nocommit_cursor,
-                                              observation):
-    start = pd.Timestamp('1970-01-02')
-    iv, pt = storage_interface.read_metadata_for_observation_values(
-        observation['observation_id'], start)
-    assert iv == observation['interval_length']
-    assert pt is None
-
-
-def test_read_metadata_for_observation_values_start(
-        sql_app, user, nocommit_cursor):
-    observation = list(demo_observations.values())[0]
-    start = pd.Timestamp('2019-09-02')
-    iv, pt = storage_interface.read_metadata_for_observation_values(
-        observation['observation_id'], start)
-    assert iv == observation['interval_length']
-    assert isinstance(pt, pd.Timestamp)
-
-
-@pytest.mark.parametrize('forecast', demo_forecasts.values())
-def test_read_metadata_for_forecast_values(sql_app, user, nocommit_cursor,
-                                           forecast):
-    start = pd.Timestamp('1970-01-02')
-    iv, pt = storage_interface.read_metadata_for_forecast_values(
-        forecast['forecast_id'], start)
-    assert iv == forecast['interval_length']
-    assert pt is None
-
-
-def test_read_metadata_for_forecast_values_start(
-        sql_app, user, nocommit_cursor):
-    forecast = list(demo_forecasts.values())[0]
-    start = pd.Timestamp('2019-09-02')
-    iv, pt = storage_interface.read_metadata_for_forecast_values(
-        forecast['forecast_id'], start)
-    assert iv == forecast['interval_length']
-    assert isinstance(pt, pd.Timestamp)
-
-
-@pytest.mark.parametrize('cdf_forecast_id', demo_single_cdf.keys())
-def test_read_metadata_for_cdf_forecast_values(
-        sql_app, user, nocommit_cursor, cdf_forecast_id):
-    start = pd.Timestamp('1970-01-02')
-    iv, pt = storage_interface.read_metadata_for_cdf_forecast_values(
-        cdf_forecast_id, start)
-    assert iv == demo_group_cdf[demo_single_cdf[
-        cdf_forecast_id]['parent']]['interval_length']
-    assert pt is None
-
-
-def test_read_metadata_for_cdf_forecast_values_start(
-        sql_app, user, nocommit_cursor):
-    cdf_forecast_id = list(demo_single_cdf.keys())[0]
-    start = pd.Timestamp('2019-09-02')
-    iv, pt = storage_interface.read_metadata_for_cdf_forecast_values(
-        cdf_forecast_id, start)
-    assert iv == demo_group_cdf[demo_single_cdf[
-        cdf_forecast_id]['parent']]['interval_length']
-    assert isinstance(pt, pd.Timestamp)
->>>>>>> 3e8370d0
+            aggregate_id, obs_id)