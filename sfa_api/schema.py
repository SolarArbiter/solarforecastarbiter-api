from marshmallow import validate, validates_schema
from marshmallow.exceptions import ValidationError

from sfa_api import spec, ma
from sfa_api.utils.validators import (
    TimeFormat, UserstringValidator, TimezoneValidator, TimeLimitValidator)
from solarforecastarbiter.datamodel import ALLOWED_VARIABLES


class ISODateTime(ma.AwareDateTime):
    """
    Serialize/deserialize ISO8601 datetimes and
    assume unlocalized times are UTC
    """
    def __init__(self, **kwargs):
        super().__init__(format='iso', default_timezone=pytz.utc, **kwargs)

    def _serialize(self, value, attr, obj, **kwargs):
        if value is None:
            return None
        if value.tzinfo is None:
            value = pytz.utc.localize(value)
        return value.isoformat()


# solarforecastarbiter.datamodel defines allowed variable as a dict of
# variable: units we just want the variable names here
VARIABLES = ALLOWED_VARIABLES.keys()

ALLOWED_METRICS = ['mae', 'mbe', 'rmse']
INTERVAL_LABELS = ['beginning', 'ending', 'instant']
AGGREGATE_TYPES = ['sum', 'mean', 'median', 'max', 'min']
INTERVAL_VALUE_TYPES = ['interval_mean', 'interval_max', 'interval_min',
                        'interval_median', 'instantaneous']

EXTRA_PARAMETERS_FIELD = ma.String(
    title='Extra Parameters',
    description='Additional user specified parameters.',
    missing='')

VARIABLE_FIELD = ma.String(
    title='Variable',
    description="The variable being forecast",
    required=True,
    validate=validate.OneOf(VARIABLES))
ORGANIZATION_ID = ma.UUID(
    title="Organization ID",
    description="UUID of the Organization the Object belongs to."
)
CREATED_AT = ISODateTime(
    title="Creation time",
    description="ISO 8601 Datetime when object was created",
    )

MODIFIED_AT = ISODateTime(
    title="Last Modification Time",
    description="ISO 8601 Datetime when object was last modified",
    )

INTERVAL_LABEL = ma.String(
    title='Interval Label',
    description=('For data that represents intervals, indicates if a time '
                 'labels the beginning or ending of the interval. '
                 'instant for instantaneous data'),
    validate=validate.OneOf(INTERVAL_LABELS),
    required=True)

INTERVAL_LENGTH = ma.Integer(
        title='Interval length',
        description=('The length of time that each data point represents in'
                     'minutes, e.g. 5 for 5 minutes.'),
        required=True)

INTERVAL_VALUE_TYPE = ma.String(
    title='Interval Value Type',
    description=('For data that represents intervals, what that data'
                 'represesnts e.g. interval mean, min, max, etc.'
                 'instantaneous for instantaneous data'),
    validate=validate.OneOf(INTERVAL_VALUE_TYPES),
    required=True)


# Sites
@spec.define_schema('ModelingParameters')
class ModelingParameters(ma.Schema):
    class Meta:
        ordered = True
    ac_capacity = ma.Float(
        title="AC Capacity",
        description="Nameplate AC power rating.",
        missing=None)
    dc_capacity = ma.Float(
        title="DC Capacity",
        description="Nameplate DC power rating.",
        missing=None)
    temperature_coefficient = ma.Float(
        title="Temperature Coefficient",
        description=("The temperature coefficient of DC power in units of "
                     "1/C. Typically -0.002 to -0.005 per degree C."),
        missing=None)
    tracking_type = ma.String(
        title="Tracking Type",
        description=("Type of tracking system, i.e. fixed, single axis, two "
                     "axis."),
        validate=validate.OneOf(['fixed', 'single_axis']),
        missing=None)
    # fixed tilt systems
    surface_tilt = ma.Float(
        title="Surface Tilt",
        description="Tilt from horizontal of a fixed tilt system, degrees.",
        missing=None)
    surface_azimuth = ma.Float(
        title="Surface Azimuth",
        description="Azimuth angle of a fixed tilt system, degrees.",
        missing=None)
    # single axis tracker
    axis_tilt = ma.Float(
        title="Axis tilt",
        description="Tilt from horizontal of the tracker axis, degrees.",
        missing=None)
    axis_azimuth = ma.Float(
        title="Axis azimuth",
        description="Azimuth angle of the tracker axis, degrees.",
        missing=None)
    ground_coverage_ratio = ma.Float(
        title="Ground coverage ratio",
        description=("Ratio of total width of modules on a tracker to the "
                     "distance between tracker axes. For example, for "
                     "trackers each with two modules of 1m width each, and "
                     "a spacing between tracker axes of 7m, the ground "
                     "coverage ratio is 0.286(=2/7)."),
        missing=None)
    backtrack = ma.Boolean(
        title="Backtrack",
        description=("True/False indicator of if a tracking system uses "
                     "backtracking."),
        missing=None)
    max_rotation_angle = ma.Float(
        title="Maximum Rotation Angle",
        description=("Maximum rotation from horizontal of a single axis "
                     "tracker, degrees."),
        missing=None)
    dc_loss_factor = ma.Float(
        title="DC loss factor",
        description=("Loss factor in %, applied to DC current."),
        validate=validate.Range(0, 100),
        missing=None)
    ac_loss_factor = ma.Float(
        title="AC loss factor",
        description=("Loss factor in %, applied to inverter power "
                     "output."),
        validate=validate.Range(0, 100),
        missing=None)

    @validates_schema
    def validate_modeling_parameters(self, data, **kwargs):
        common_fields = {
            'ac_capacity', 'dc_capacity', 'temperature_coefficient',
            'dc_loss_factor', 'ac_loss_factor'}
        fixed_fields = {'surface_tilt', 'surface_azimuth'}
        singleaxis_fields = {
            'axis_tilt', 'axis_azimuth', 'ground_coverage_ratio',
            'backtrack', 'max_rotation_angle'}
        # if tracking type is None (weather station),
        # ensure all fields are None
        if data['tracking_type'] is None:
            errors = {
                key: ['Field must be null/none when tracking_type is none']
                for key in common_fields | fixed_fields | singleaxis_fields
                if data[key] is not None}
            if errors:
                raise ValidationError(errors)
        elif data['tracking_type'] == 'fixed':
            errors = {
                key: ["Field should be none with tracking_type='fixed'"]
                for key in singleaxis_fields if data[key] is not None}
            errors.update({key: ["Value required when tracking_type='fixed'"]
                           for key in common_fields | fixed_fields
                           if data[key] is None})
            if errors:
                raise ValidationError(errors)
        elif data['tracking_type'] == 'single_axis':
            errors = {
                key: ["Field should be none with tracking_type='single_axis'"]
                for key in fixed_fields if data[key] is not None}
            errors.update({
                key: ["Value required when tracking_type='single_axis'"]
                for key in common_fields | singleaxis_fields
                if data[key] is None})
            if errors:
                raise ValidationError(errors)


@spec.define_schema('SiteDefinition')
class SiteSchema(ma.Schema):
    class Meta:
        strict = True
        ordered = True
    name = ma.String(
        title='Name',
        description="Name of the Site",
        required=True,
        validate=UserstringValidator())
    latitude = ma.Float(
        title='Latitude',
        description="Latitude in degrees North",
        validate=validate.Range(-90, 90),
        required=True)
    longitude = ma.Float(
        title='Longitude',
        description="Longitude in degrees East of the Prime Meridian",
        validate=validate.Range(-180, 180),
        required=True)
    elevation = ma.Float(
        title='Elevation',
        description="Elevation in meters",
        required=True)
    timezone = ma.String(
        title="Timezone",
        description="IANA Timezone",
        required=True,
        validate=TimezoneValidator())
    modeling_parameters = ma.Nested(ModelingParameters,
                                    missing=ModelingParameters().load({}))
    extra_parameters = EXTRA_PARAMETERS_FIELD


@spec.define_schema('SiteMetadata')
class SiteResponseSchema(SiteSchema):
    site_id = ma.UUID(required=True)
    provider = ma.String()
    created_at = CREATED_AT
    modified_at = MODIFIED_AT


# Observations
@spec.define_schema('ObservationValue')
class ObservationValueSchema(ma.Schema):
    class Meta:
        strict = True
        ordered = True
    timestamp = ISODateTime(
        title="Timestamp",
<<<<<<< HEAD
        description="ISO 8601 Datetime",
        format='iso',
        validate=TimeLimitValidator())
=======
        description=(
            "ISO 8601 Datetime. Unlocalized times are assumed to be UTC."
        ))
>>>>>>> ec156fe5
    value = ma.Float(
        title='Value',
        description="Value of the measurement",
        allow_nan=True)
    quality_flag = ma.Integer(
        title='Quality flag',
        description="A flag indicating data quality.",
        missing=False)


@spec.define_schema('ObservationValuesPost')
class ObservationValuesPostSchema(ma.Schema):
    values = ma.Nested(ObservationValueSchema, many=True)


@spec.define_schema('ObservationValues')
class ObservationValuesSchema(ObservationValuesPostSchema):
    observation_id = ma.UUID(
        title='Obs ID',
        description="UUID of the Observation associated with this data.")
    _links = ma.Hyperlinks(
        {
            'metadata': ma.AbsoluteURLFor('observations.metadata',
                                          observation_id='<observation_id>'),
        },
        description="Contains a link to the values endpoint."
    )


@spec.define_schema('ObservationDefinition')
class ObservationPostSchema(ma.Schema):
    class Meta:
        strict = True
        ordered = True
    variable = VARIABLE_FIELD
    site_id = ma.UUID(
        title='Site ID',
        description="UUID the associated site",
        required=True)
    name = ma.String(
        title='Name',
        description='Human friendly name for the observation',
        required=True,
        validate=UserstringValidator())
    interval_label = INTERVAL_LABEL
    interval_length = INTERVAL_LENGTH
    interval_value_type = INTERVAL_VALUE_TYPE
    uncertainty = ma.Float(
        title='Uncertainty',
        description='A measure of the uncertainty of the observation values.',
        required=True)
    extra_parameters = EXTRA_PARAMETERS_FIELD


@spec.define_schema('ObservationMetadata')
class ObservationSchema(ObservationPostSchema):
    class Meta:
        strict = True
        ordered = True
    _links = ma.Hyperlinks(
        {
            'site': ma.AbsoluteURLFor('sites.single',
                                      site_id='<site_id>')
        },
        description="Contains a link to the associated site."
    )
    observation_id = ma.UUID()
    provider = ma.String()
    created_at = CREATED_AT
    modified_at = MODIFIED_AT


@spec.define_schema('ObservationLinks')
class ObservationLinksSchema(ma.Schema):
    class Meta:
        strict = True
        ordered = True
    observation_id = ma.UUID()
    _links = ma.Hyperlinks(
        {
            'metadata': ma.AbsoluteURLFor('observations.metadata',
                                          observation_id='<observation_id>'),
            'values': ma.AbsoluteURLFor('observations.values',
                                        observation_id='<observation_id>')
        },
        description="Contains links to the values and metadata endpoints."
    )


# Forecasts
@spec.define_schema('ForecastValue')
class ForecastValueSchema(ma.Schema):
    class Meta:
        strict = True
        ordered = True
    timestamp = ISODateTime(
        title="Timestamp",
<<<<<<< HEAD
        description="ISO 8601 Datetime",
        format='iso',
        validate=TimeLimitValidator())
=======
        description=(
            "ISO 8601 Datetime. Unlocalized times are assumed to be UTC."
        ))
>>>>>>> ec156fe5
    value = ma.Float(
        title="Value",
        description="Value of the forecast variable.",
        allow_nan=True)


@spec.define_schema('ForecastValuesPost')
class ForecastValuesPostSchema(ma.Schema):
    values = ma.Nested(ForecastValueSchema, many=True)


@spec.define_schema('CDFForecastValues')
class CDFForecastValuesSchema(ForecastValuesPostSchema):
    forecast_id = ma.UUID(
        title="Forecast ID",
        description="UUID of the forecast associated with this data.")
    _links = ma.Hyperlinks(
        {
            'metadata': ma.AbsoluteURLFor('forecasts.single_cdf_metadata',
                                          forecast_id='<forecast_id>'),
        },
        description="Contains a link to the metadata endpoint."
    )


@spec.define_schema('ForecastValues')
class ForecastValuesSchema(ForecastValuesPostSchema):
    forecast_id = ma.UUID(
        title="Forecast ID",
        description="UUID of the forecast associated with this data.")
    _links = ma.Hyperlinks(
        {
            'metadata': ma.AbsoluteURLFor('forecasts.metadata',
                                          forecast_id='<forecast_id>'),
        },
        description="Contains a link to the metadata endpoint."
    )


@spec.define_schema('ForecastDefinition')
class ForecastPostSchema(ma.Schema):
    class Meta:
        strict = True
        ordered = True
    site_id = ma.UUID(
        name="Site ID",
        description="UUID of the associated site",
        required=True)
    name = ma.String(
        title='Name',
        description="Human friendly name for forecast",
        required=True,
        validate=UserstringValidator())
    variable = VARIABLE_FIELD
    issue_time_of_day = ma.String(
        title='Issue Time of Day',
        required=True,
        validate=TimeFormat('%H:%M'),
        description=('The time of day that a forecast run is issued specified '
                     'in the timezone of the site in HH:MM format, e.g. 00:30.'
                     'For forecast runs issued multiple times within one day '
                     '(e.g. hourly), this specifies the first issue time of '
                     'day. Additional issue times are uniquely determined by '
                     'the first issue time and the run length & issue '
                     'frequency attribute.'))
    lead_time_to_start = ma.Integer(
        title='Lead time to start',
        description=("The difference between the issue time and the start of "
                     "the first forecast interval in minutes, e.g. 60 for one"
                     "hour."),
        required=True)
    interval_label = INTERVAL_LABEL
    interval_length = INTERVAL_LENGTH
    interval_value_type = INTERVAL_VALUE_TYPE
    run_length = ma.Integer(
        title='Run Length / Issue Frequency',
        description=('The total length of a single issued forecast run in '
                     'minutes, e.g. 60 for 1 hour. To enforce a continuous,'
                     'non-overlapping sequence, this is equal to the forecast'
                     'run issue frequency.'),
        required=True
    )
    extra_parameters = EXTRA_PARAMETERS_FIELD


@spec.define_schema('ForecastMetadata')
class ForecastSchema(ForecastPostSchema):
    _links = ma.Hyperlinks(
        {
            'site': ma.AbsoluteURLFor('sites.single',
                                      site_id='<site_id>'),
        },
        description="Contains a link to the associated site."
    )
    forecast_id = ma.UUID()
    provider = ma.String()
    created_at = CREATED_AT
    modified_at = MODIFIED_AT


@spec.define_schema('ForecastLinks')
class ForecastLinksSchema(ma.Schema):
    class Meta:
        string = True
        ordered = True
    forecast_id = ma.UUID()
    _links = ma.Hyperlinks(
        {
            'metadata': ma.AbsoluteURLFor('forecasts.metadata',
                                          forecast_id='<forecast_id>'),
            'values': ma.AbsoluteURLFor('forecasts.values',
                                        forecast_id='<forecast_id>')
        },
        description="Contains links to the values and metadata endpoints."
    )


# Probabilistic Forecasts
AXIS_FIELD = ma.String(
    title='Axis',
    description=('Axis - The axis on which the constant values of the CDF '
                 'is specified. The axis can be either x (constant '
                 'variable values) or y (constant percentiles). The axis '
                 'is fixed and the same for all forecasts in the '
                 'probabilistic forecast.'),
    required=True,
    validate=validate.OneOf(['x', 'y'])
)


@spec.define_schema('CDFForecastGroupDefinition')
class CDFForecastGroupPostSchema(ForecastPostSchema):
    axis = AXIS_FIELD
    constant_values = ma.List(
        ma.Float,
        title='Constant Values',
        description=('The variable values or percentiles for the set of '
                     'forecasts in the probabilistic forecast.'),
        required=True
    )


@spec.define_schema('CDFForecastMetadata')
class CDFForecastSchema(ForecastSchema):
    _links = ma.Hyperlinks(
        {
            'probability_forecast_group': ma.AbsoluteURLFor(
                'forecasts.single_cdf_group',
                forecast_id='<parent>'),
            'values': ma.AbsoluteURLFor(
                'forecasts.single_cdf_value',
                forecast_id='<forecast_id>')
        },
        description=("Contains a link to the associated Probabilistic "
                     "Forecast Group."),
    )
    forecast_id = ma.UUID()
    axis = AXIS_FIELD
    parent = ma.UUID()
    constant_value = ma.Float(
        title='Constant Value',
        description=('The variable value or percentile for the probabilistic'
                     'forecast'),
    )


@spec.define_schema('CDFForecastSingle')
class CDFForecastSingleSchema(ma.Schema):
    forecast_id = ma.UUID()
    constant_value = ma.Float()
    _links = ma.Hyperlinks(
        {
            'values': ma.AbsoluteURLFor('forecasts.single_cdf_value',
                                        forecast_id='<forecast_id>')
        },
        description="Contains a link to the values endpoint."
    )


@spec.define_schema('CDFForecastGroupMetadata')
class CDFForecastGroupSchema(CDFForecastGroupPostSchema):
    _links = ma.Hyperlinks(
        {
            'site': ma.AbsoluteURLFor('sites.single',
                                      site_id='<site_id>'),
        },
        description="Contains a link to the associated site."
    )
    forecast_id = ma.UUID()
    provider = ma.String()
    constant_values = ma.Nested(CDFForecastSingleSchema, many=True)
    created_at = CREATED_AT
    modified_at = MODIFIED_AT


@spec.define_schema('UserPostSchema')
class UserPostSchema(ma.Schema):
    auth0_id = ma.String(
        title="Auth0 ID",
        description="The User's unique Auth0 identifier.",
    )
    organization_id = ma.UUID(
        title="Organization ID",
        description="UUID of the Organization the User belongs to."
    )


@spec.define_schema('UserSchema')
class UserSchema(ma.Schema):
    user_id = ma.UUID(
        title="User ID",
        description="Unique UUID of the User.",
    )
    organization = ma.String(title='Organization')
    created_at = CREATED_AT
    modified_at = MODIFIED_AT
    roles = ma.Dict()


@spec.define_schema('PermissionPostSchema')
class PermissionPostSchema(ma.Schema):
    description = ma.String(
        title='Desctription',
        required=True,
        description="Description of the purpose of a permission.",
    )
    action = ma.String(
        title='Action',
        description="The action that the permission allows.",
        required=True,
        validate=validate.OneOf(['create', 'read', 'update',
                                 'delete', 'read_values', 'write_values',
                                 'delete_values', 'grant', 'revoke']),
    )
    object_type = ma.String(
        title="Object Type",
        description="The type of object this permission will act on.",
        required=True,
        validate=validate.OneOf(['sites', 'aggregates', 'forecasts',
                                 'observations', 'users', 'roles',
                                 'permissions', 'cdf_forecasts', 'reports']),
    )
    applies_to_all = ma.Boolean(
        title="Applies to all",
        default=False,
        description=("Whether or not the permission applied to all objects "
                     "of object_type."),
    )


@spec.define_schema('PermissionSchema')
class PermissionSchema(PermissionPostSchema):
    permission_id = ma.UUID(
        title="Permission ID",
        description="UUID of the Permission",
    )
    organization = ma.String(title="Organization")
    objects = ma.Dict()
    created_at = CREATED_AT
    modified_at = MODIFIED_AT


@spec.define_schema('RolePostSchema')
class RolePostSchema(ma.Schema):
    name = ma.String(
        title='Name',
        description="Name of the Role",
        required=True,
        validate=UserstringValidator()
    )
    # Perhaps this needs some validation?
    description = ma.String(
        title='Description',
        description="A description of the responsibility of the role.",
        required=True,
    )


@spec.define_schema('RoleSchema')
class RoleSchema(RolePostSchema):
    role_id = ma.UUID(
        title='Role ID',
        description="UUID of the role",
        required=True,
        validate=UserstringValidator()
    )
    organization = ma.String(title="Organization")
    permissions = ma.Dict()
    users = ma.Dict()
    created_at = CREATED_AT
    modified_at = MODIFIED_AT


@spec.define_schema('ReportParameters')
class ReportParameters(ma.Schema):
    start = ISODateTime(
        title="Start",
        description=("The beginning of the analysis period as an ISO 8601"
<<<<<<< HEAD
                     "datetime."),
        format='iso',
        validate=TimeLimitValidator()
=======
                     "datetime. Unlocalized times are assumed to be UTC."),
>>>>>>> ec156fe5
    )
    end = ISODateTime(
        title="End",
<<<<<<< HEAD
        description="The end of the analysis period as an ISO 8601 datetime.",
        format='iso',
        validate=TimeLimitValidator()
=======
        description=(
            "The end of the analysis period as an ISO 8601 datetime."
            " Unlocalized times are assumed to be UTC."),
>>>>>>> ec156fe5
    )
    # Tuple is a new addition to marshmallow fields in v3.0.0rc4, and hasn't
    # been added to apispec, so this will not render correctly right now
    # Issue: https://github.com/marshmallow-code/apispec/issues/399
    object_pairs = ma.List(ma.Tuple(
        (ma.UUID(title="Observation UUID"), ma.UUID(title="Forecast UUID")),
        many=True))
    filters = ma.List(
        ma.String(),
        title="Filters",
        description="List of Filters Applied to the data in the report"
    )
    metrics = ma.List(
        ma.String(
            validate=validate.OneOf(ALLOWED_METRICS)
        ),
        title='Metrics',
        description=('The metrics to include in the report.'),
        required=True
    )


@spec.define_schema('ReportValuesPostSchema')
class ReportValuesPostSchema(ma.Schema):
    object_id = ma.UUID(
        title="Object ID",
        description="UUID of the original object"
    )
    # maybe custom field for binary data?
    processed_values = ma.String()


@spec.define_schema('ReportValuesSchema')
class ReportValuesSchema(ReportValuesPostSchema):
    # Not sure how this dict should be structured. Nested
    # Forecast/ObservationValueSchema?
    # we definitely want the uuid:values mapping
    id = ma.UUID(
        title="Report Value ID",
        description="UUID for this set of processed values",
    )
    report_id = ma.UUID(
        title="Report ID",
        description="UUID of the associated report"
    )


# Currently, the marshmallow API Spec
@spec.define_schema('ReportMetadata')
class ReportPostSchema(ma.Schema):
    name = ma.String(
        title="Name",
        required=True,
        validate=UserstringValidator()
    )
    report_parameters = ma.Nested(ReportParameters,
                                  required=True)


@spec.define_schema('ReportSchema')
class ReportSchema(ReportPostSchema):
    """For serializing a list or reports.
    """
    class Meta:
        string = True
        ordered = True
    report_id = ma.UUID()
    provider = ma.String(title="Provider")
    metrics = ma.Dict(
        title='Calculated Metrics',
        description='Metrics calculated over the '
                    'analysis period of the report.')
    raw_report = ma.String(
        title="Raw Report",
        description="A Markdown template with rendered metrics, and a block "
                    "for inserting timeseries plots")
    status = ma.String(validate=validate.OneOf(
        ['pending', 'complete', 'failed']))
    created_at = CREATED_AT
    modified_at = MODIFIED_AT


@spec.define_schema('SingleReportSchema')
class SingleReportSchema(ReportSchema):
    """For serializing a report with values
    """
    values = ma.List(ma.Nested(ReportValuesSchema()),
                     many=True)


@spec.define_schema('ReportMetricsSchema')
class ReportMetricsSchema(ma.Schema):
    """Parses metrics and raw_report out of a single object.
    """
    metrics = ma.Dict(
        title="Calculated Metrics",
        Description="calculated metrics of the field",
        required=True)
    raw_report = ma.String(
        title="Raw Report",
        description=("A Markdown template with rendered metrics, and a block "
                     "for inserting timeseries plots"),
        required=True
    )


@spec.define_schema('AggregateDefinition')
class AggregatePostSchema(ma.Schema):
    class Meta:
        strict = True
        ordered = True
    name = ma.String(
        title='Name',
        description="Human friendly name for aggregate",
        required=True,
        validate=UserstringValidator())
    variable = VARIABLE_FIELD
    interval_label = ma.String(
        title='Interval Label',
        description=('For data that represents intervals, indicates if a time '
                     'labels the beginning or ending of the interval. '
                     'Aggregates can not be instantaneous.'),
        validate=validate.OneOf(('beginning', 'ending')),
        required=True)
    interval_length = ma.Integer(
        title='Interval length',
        description=('The length of time that each aggregate data point '
                     'represents in minutes, e.g. 5 for 5 minutes. '
                     'This aggregate interval length must be greater than or '
                     'equal to the interval length of the observations that go'
                     ' into it.'),
        required=True)

    aggregate_type = ma.String(
        title='Aggregation Type',
        validate=validate.OneOf(AGGREGATE_TYPES),
        required=True
    )
    extra_parameters = EXTRA_PARAMETERS_FIELD
    timezone = ma.String(
        title="Timezone",
        description="IANA Timezone",
        required=True,
        validate=TimezoneValidator())
    description = ma.String(
        title='Desctription',
        required=True,
        description=(
            "Description of the aggregate (e.g. Total PV power of all plants")
    )


class AggregateObservationPostSchema(ma.Schema):
    observation_id = ma.UUID(required=True)
    effective_from = ma.DateTime(
        title="Observation removal time",
        description=("ISO 8601 Datetime when the observation should"
                     " be included in aggregate values"),
        format='iso',
        validate=TimeLimitValidator())
    effective_until = ma.DateTime(
        title="Observation removal time",
        description=("ISO 8601 Datetime when the observation should"
                     " not be included in the aggregate"),
        format='iso',
        validate=TimeLimitValidator())


class AggregateObservationSchema(AggregateObservationPostSchema):
    created_at = CREATED_AT
    observation_deleted_at = ma.DateTime(
        title="Observation deletion time",
        description="ISO 8601 Datetime when the observation was deleted",
        format='iso')
    _links = ma.Hyperlinks(
        {
            'observation': ma.AbsoluteURLFor(
                'observations.metadata',
                observation_id='<observation_id>'),
        },
        description="Contains a link to the observation endpoint."
    )


@spec.define_schema('AggregateMetadataUpdate')
class AggregateUpdateSchema(ma.Schema):
    # later will add things that can be updated like description
    observations = ma.List(ma.Nested(AggregateObservationPostSchema()),
                           many=True, required=True)

    @validates_schema
    def validate_from_until(self, data, **kwargs):
        for obs in data['observations']:
            if 'effective_from' in obs and 'effective_until' in obs:
                raise ValidationError("Only specify one of 'effective_from' "
                                      "or effective_until'")
            elif 'effective_from' not in obs and 'effective_until' not in obs:
                raise ValidationError(
                    "Specify one of 'effective_from' or 'effective_until'")


@spec.define_schema('AggregateMetadata')
class AggregateSchema(AggregatePostSchema):
    aggregate_id = ma.UUID()
    provider = ma.String()
    interval_value_type = ma.String(
        title='Interval Value Type',
        description='Aggregates always represent interval means',
        validate=validate.OneOf(('interval_mean',)),
        default='interval_mean'
    )
    created_at = CREATED_AT
    modified_at = MODIFIED_AT
    observations = ma.List(ma.Nested(AggregateObservationSchema()),
                           many=True)


@spec.define_schema('AggregateLinks')
class AggregateLinksSchema(ma.Schema):
    class Meta:
        strict = True
        ordered = True
    aggregate_id = ma.UUID()
    _links = ma.Hyperlinks(
        {
            'metadata': ma.AbsoluteURLFor('aggregates.metadata',
                                          aggregate_id='<aggregate_id>'),
            'values': ma.AbsoluteURLFor('aggregates.values',
                                        aggregate_id='<aggregate_id>'),
        },
        description="Contains links to the values and metadata endpoints."
    )


@spec.define_schema('AggregateValues')
class AggregateValuesSchema(ObservationValuesPostSchema):
    aggregate_id = ma.UUID(
        title='Obs ID',
        description="UUID of the Aggregate associated with this data.")
    _links = ma.Hyperlinks(
        {
            'metadata': ma.AbsoluteURLFor('aggregates.metadata',
                                          aggregate_id='<aggregate_id>'),
        },
        description="Contains a link to the values endpoint."
    )<|MERGE_RESOLUTION|>--- conflicted
+++ resolved
@@ -241,15 +241,11 @@
         ordered = True
     timestamp = ISODateTime(
         title="Timestamp",
-<<<<<<< HEAD
-        description="ISO 8601 Datetime",
-        format='iso',
-        validate=TimeLimitValidator())
-=======
         description=(
             "ISO 8601 Datetime. Unlocalized times are assumed to be UTC."
-        ))
->>>>>>> ec156fe5
+        ),
+        validate=TimeLimitValidator()
+    )
     value = ma.Float(
         title='Value',
         description="Value of the measurement",
@@ -347,15 +343,11 @@
         ordered = True
     timestamp = ISODateTime(
         title="Timestamp",
-<<<<<<< HEAD
-        description="ISO 8601 Datetime",
-        format='iso',
-        validate=TimeLimitValidator())
-=======
         description=(
             "ISO 8601 Datetime. Unlocalized times are assumed to be UTC."
-        ))
->>>>>>> ec156fe5
+        ),
+        validate=TimeLimitValidator()
+    )
     value = ma.Float(
         title="Value",
         description="Value of the forecast variable.",
@@ -654,25 +646,15 @@
     start = ISODateTime(
         title="Start",
         description=("The beginning of the analysis period as an ISO 8601"
-<<<<<<< HEAD
-                     "datetime."),
-        format='iso',
+                     "datetime. Unlocalized times are assumed to be UTC."),
         validate=TimeLimitValidator()
-=======
-                     "datetime. Unlocalized times are assumed to be UTC."),
->>>>>>> ec156fe5
     )
     end = ISODateTime(
         title="End",
-<<<<<<< HEAD
-        description="The end of the analysis period as an ISO 8601 datetime.",
-        format='iso',
-        validate=TimeLimitValidator()
-=======
         description=(
             "The end of the analysis period as an ISO 8601 datetime."
             " Unlocalized times are assumed to be UTC."),
->>>>>>> ec156fe5
+        validate=TimeLimitValidator()
     )
     # Tuple is a new addition to marshmallow fields in v3.0.0rc4, and hasn't
     # been added to apispec, so this will not render correctly right now
