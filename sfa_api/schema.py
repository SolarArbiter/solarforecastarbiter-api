--- conflicted
+++ resolved
@@ -208,14 +208,6 @@
                                     missing=ModelingParameters().load({}))
     extra_parameters = EXTRA_PARAMETERS_FIELD
 
-<<<<<<< HEAD
-=======
-    @validates('timezone')
-    def validate_tz(self, tz, **kwargs):
-        if tz not in ALLOWED_TIMEZONES:
-            raise ValidationError('Invalid timezone.')
-
->>>>>>> 1d59eeb9
 
 @spec.define_schema('SiteMetadata')
 class SiteResponseSchema(SiteSchema):
